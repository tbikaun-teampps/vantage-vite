import { useEffect, useState } from "react";
import { useParams, useSearchParams } from "react-router-dom";
import { Button } from "@/components/ui/button";
import {
  Card,
  CardContent,
  CardDescription,
  CardHeader,
  CardTitle,
} from "@/components/ui/card";
import { Alert, AlertDescription } from "@/components/ui/alert";
import {
  AlertDialog,
  AlertDialogAction,
  AlertDialogCancel,
  AlertDialogContent,
  AlertDialogDescription,
  AlertDialogFooter,
  AlertDialogHeader,
  AlertDialogTitle,
} from "@/components/ui/alert-dialog";
import { Input } from "@/components/ui/input";
import { Label } from "@/components/ui/label";
import { Tabs, TabsContent } from "@/components/ui/tabs";
import {
  useQuestionnaireById,
  useQuestionnaireActions,
  useQuestionnaireUsage,
} from "@/hooks/useQuestionnaires";
import Settings from "../components/settings";
import { TabSwitcher } from "../components/tab-switcher";
import RatingsForm from "../components/ratings-form";
import FormEditor from "../components/form-editor";
import AddRatingDialog from "../components/add-rating-dialog";
import AddSectionDialog from "../components/add-section-dialog";
import QuestionnaireTemplateDialog from "../components/questionnaire-template-dialog";
import {
  IconAlertCircle,
  IconPlus,
  IconCheck,
  IconLock,
} from "@tabler/icons-react";
import { DashboardPage } from "@/components/dashboard-page";
import { Badge } from "@/components/ui/badge";
import { AlertTriangle } from "lucide-react";
import { toast } from "sonner";
import { QuestionnaireUsageAlert } from "../components/questionnaire-usage-alert";
import { ShareQuestionnaireModal } from "../components/share-modal";
import { useCompanyAwareNavigate } from "@/hooks/useCompanyAwareNavigate";
import type {
  QuestionnaireStatusEnum,
  SectionWithSteps,
  StepWithQuestions,
} from "@/types/assessment";
import { useCompanyRoutes } from "@/hooks/useCompanyRoutes";

export interface QuestionnaireUsage {
  isInUse: boolean;
  assessmentCount: number;
  interviewCount: number;
  programCount: number;
}

export function QuestionnaireDetailPage() {
  const params = useParams();
  const navigate = useCompanyAwareNavigate();
  const [searchParams] = useSearchParams();
  const questionnaireId = parseInt(params.id!);
<<<<<<< HEAD
=======
  const routes = useCompanyRoutes();
>>>>>>> 24b5fe2c

  // React Query hooks
  const {
    data: selectedQuestionnaire,
    isLoading,
    error,
  } = useQuestionnaireById(questionnaireId);
  const { data: questionnaireUsageData } =
    useQuestionnaireUsage(questionnaireId);
  const {
    updateQuestionnaire,
    duplicateQuestionnaire,
    deleteQuestionnaire,
    isUpdating,
    isDuplicating,
    isDeleting,
  } = useQuestionnaireActions();

  const [showDeleteDialog, setShowDeleteDialog] = useState<boolean>(false);
  const [deleteConfirmationText, setDeleteConfirmationText] =
    useState<string>("");
  const [showAddRatingDialog, setShowAddRatingDialog] =
    useState<boolean>(false);
  const [showAddSectionDialog, setShowAddSectionDialog] =
    useState<boolean>(false);
  const [showTemplateDialog, setShowTemplateDialog] = useState<boolean>(false);
  const [showShareModal, setShowShareModal] = useState<boolean>(false);

  // Use React Query data for questionnaire usage
  const questionnaireUsage = questionnaireUsageData;

  // Derive processing state from React Query mutations
  const isProcessing = isUpdating || isDuplicating || isDeleting;
  // Derive active tab from URL, default to settings
  const tabParam = searchParams.get("tab");
  const activeTab = ["settings", "rating-scales", "questions"].includes(
    tabParam || ""
  )
    ? tabParam!
    : "settings";

  // Update URL when tab changes
  const handleTabChange = (newTab: string) => {
    const params = new URLSearchParams(searchParams.toString());
    if (newTab === "settings") {
      params.delete("tab"); // Default tab, no need in URL
    } else {
      params.set("tab", newTab);
    }
    const queryString = params.toString();
    navigate(
      `/assessments/onsite/questionnaires/${questionnaireId}${
        queryString ? `?${queryString}` : ""
      }`
    );
  };

  // Redirect if questionnaire not found after loading
  useEffect(() => {
    if (!isLoading && !selectedQuestionnaire && !error && questionnaireId) {
      const timeoutId = setTimeout(() => {
        navigate("/assessments/onsite/questionnaires");
      }, 1000);
      return () => clearTimeout(timeoutId);
    }
  }, [isLoading, selectedQuestionnaire, error, navigate, questionnaireId]);

  const handleDuplicateQuestionnaire = async () => {
    if (!selectedQuestionnaire) return;

    try {
      const duplicatedQuestionnaire = await duplicateQuestionnaire(
        selectedQuestionnaire.id
      );
      navigate(
        `/assessments/onsite/questionnaires/${duplicatedQuestionnaire.id}`
      );
      toast.success("Questionnaire duplicated successfully");
    } catch (error) {
      toast.error(
        error instanceof Error
          ? error.message
          : "Failed to duplicate questionnaire. Please try again."
      );
    }
  };

  const handleShareQuestionnaire = () => {
    setShowShareModal(true);
  };

  const handleUpdateQuestionnaire = async (
    updates: Partial<{
      name: string;
      description: string;
      guidelines: string;
      status: QuestionnaireStatusEnum;
    }>
  ) => {
    if (!selectedQuestionnaire) return;

    try {
      await updateQuestionnaire({
        id: selectedQuestionnaire.id,
        updates,
      });
      toast.success("Questionnaire updated successfully");
    } catch (error) {
      toast.error(
        error instanceof Error
          ? error.message
          : "Failed to update questionnaire. Please try again."
      );
    }
  };

  const handleDeleteQuestionnaire = async () => {
    if (!selectedQuestionnaire) {
      toast.error("No questionnaire selected for deletion");
      return;
    }

    if (deleteConfirmationText.trim() !== selectedQuestionnaire.name) {
      toast.error(
        "Questionnaire name does not match. Please type the exact name to confirm deletion."
      );
      return;
    }

    try {
      await deleteQuestionnaire(selectedQuestionnaire.id);
      toast.success("Questionnaire deleted successfully");
      navigate("/assessments/onsite/questionnaires");
    } catch (error) {
      toast.error(
        error instanceof Error
          ? error.message
          : "Failed to delete questionnaire. Please try again."
      );
    }
  };

  const openDeleteDialog = () => {
    setDeleteConfirmationText("");
    setShowDeleteDialog(true);
  };

  const handleDialogOpenChange = (open: boolean) => {
    if (!open) {
      setDeleteConfirmationText("");
    }
    setShowDeleteDialog(open);
  };

  const isDeleteAllowed =
    selectedQuestionnaire &&
    deleteConfirmationText.trim() === selectedQuestionnaire.name;

  // Section completion status helpers
  const getGeneralStatus = () => {
    if (!selectedQuestionnaire) return "incomplete";
    const hasRequiredFields =
      selectedQuestionnaire.name?.trim() &&
      selectedQuestionnaire.description?.trim();
    return hasRequiredFields ? "complete" : "incomplete";
  };

  const getRatingsStatus = () => {
    if (!selectedQuestionnaire) return "incomplete";
    const hasRatings =
      selectedQuestionnaire.rating_scales &&
      selectedQuestionnaire.rating_scales.length > 0;
    return hasRatings ? "complete" : "incomplete";
  };

  const getQuestionsStatus = () => {
    if (!selectedQuestionnaire) return "incomplete";
    const hasQuestions =
      selectedQuestionnaire.sections &&
      selectedQuestionnaire.sections.some((section: SectionWithSteps) =>
        section.steps.some(
          (step: StepWithQuestions) =>
            step.questions && step.questions.length > 0
        )
      );
    return hasQuestions ? "complete" : "incomplete";
  };

  const getQuestionCount = () => {
    if (!selectedQuestionnaire?.sections) return 0;
    let count = 0;
    selectedQuestionnaire.sections.forEach((section: SectionWithSteps) => {
      if (section.steps) {
        section.steps.forEach((step: StepWithQuestions) => {
          if (step.questions) {
            count += step.questions.length;
          }
        });
      }
    });
    return count;
  };

  // Error display component
  const ErrorAlert = () => {
    if (!error) return null;

    return (
      <Alert variant="destructive" className="mb-4">
        <IconAlertCircle className="h-4 w-4" />
        <AlertDescription>
          <span>{error.message}</span>
        </AlertDescription>
      </Alert>
    );
  };

  if (isLoading || !selectedQuestionnaire) {
    return (
      <DashboardPage
        title="Loading..."
        description="Loading questionnaire details"
        showBack
        backHref={routes.questionnaires()}
        headerActions={
          <div className="flex items-center gap-4">
            {/* Loading tab switcher skeleton */}
            <div className="inline-flex h-9 items-center justify-center rounded-lg bg-muted p-1">
              {[1, 2, 3].map((i) => (
                <div
                  key={i}
                  className="inline-flex items-center justify-center rounded-md px-3 py-1 gap-2"
                >
                  <div className="h-4 w-4 bg-muted-foreground/20 animate-pulse rounded" />
                  <div className="h-4 w-16 bg-muted-foreground/20 animate-pulse rounded" />
                  <div className="h-4 w-6 bg-muted-foreground/20 animate-pulse rounded" />
                </div>
              ))}
            </div>
          </div>
        }
      >
        <div className="h-full flex flex-col">
          <ErrorAlert />
          {/* Main content skeleton */}
          <div className="flex-1 flex flex-col min-h-0">
            <div className="flex-1 min-h-0 px-6">
              {/* Settings tab skeleton (default) */}
              <Card className="h-full">
                <CardHeader>
                  <div className="flex items-center justify-between">
                    <div>
                      <div className="flex items-center gap-2 mb-2">
                        <div className="h-6 w-32 bg-muted animate-pulse rounded" />
                        <div className="h-5 w-20 bg-muted animate-pulse rounded" />
                      </div>
                      <div className="h-4 w-64 bg-muted animate-pulse rounded" />
                    </div>
                    <div className="flex items-center gap-2">
                      <div className="h-8 w-24 bg-muted animate-pulse rounded" />
                      <div className="h-8 w-32 bg-muted animate-pulse rounded" />
                    </div>
                  </div>
                </CardHeader>
                <CardContent className="space-y-6">
                  {/* Form fields skeleton */}
                  <div className="space-y-4">
                    <div className="space-y-2">
                      <div className="h-4 w-32 bg-muted animate-pulse rounded" />
                      <div className="h-10 w-full bg-muted animate-pulse rounded" />
                    </div>
                    <div className="space-y-2">
                      <div className="h-4 w-24 bg-muted animate-pulse rounded" />
                      <div className="h-24 w-full bg-muted animate-pulse rounded" />
                    </div>
                    <div className="space-y-2">
                      <div className="h-4 w-20 bg-muted animate-pulse rounded" />
                      <div className="h-24 w-full bg-muted animate-pulse rounded" />
                    </div>
                    <div className="space-y-2">
                      <div className="h-4 w-16 bg-muted animate-pulse rounded" />
                      <div className="h-10 w-full bg-muted animate-pulse rounded" />
                    </div>
                  </div>
                </CardContent>
              </Card>
            </div>
          </div>
        </div>
      </DashboardPage>
    );
  }

  return (
    <DashboardPage
      title={
        <div className="flex items-center gap-2">
          {selectedQuestionnaire.name}
          {questionnaireUsage?.isInUse && (
            <Badge
              variant="secondary"
              className="bg-amber-100 text-amber-800 dark:bg-amber-900/20 dark:text-amber-400"
            >
              <IconLock className="h-3 w-3 mr-1" />
              In Use
            </Badge>
          )}
        </div>
      }
      description={selectedQuestionnaire.description}
      showBack
      backHref={routes.questionnaires()}
      headerActions={
        <TabSwitcher
          activeTab={activeTab}
          onTabChange={handleTabChange}
          getGeneralStatus={getGeneralStatus}
          getQuestionCount={getQuestionCount}
          selectedQuestionnaire={selectedQuestionnaire}
        />
      }
    >
      <div className="h-full flex flex-col pt-4">
        <div className="flex-shrink-0 px-6">
          {questionnaireUsage?.isInUse && (
            <QuestionnaireUsageAlert questionnaireUsage={questionnaireUsage} />
          )}
        </div>

        <Tabs
          value={activeTab}
          onValueChange={handleTabChange}
          className="flex-1 flex flex-col min-h-0"
        >
          <TabsContent value="settings" className="flex-1 min-h-0 px-6">
            <Settings
              selectedQuestionnaire={selectedQuestionnaire}
              onUpdate={handleUpdateQuestionnaire}
              onDuplicate={handleDuplicateQuestionnaire}
              onDelete={openDeleteDialog}
              onShare={handleShareQuestionnaire}
              isProcessing={isProcessing}
              getGeneralStatus={getGeneralStatus}
              questionnaireIsInUse={questionnaireUsage?.isInUse}
            />
          </TabsContent>

          <TabsContent value="rating-scales" className="flex-1 min-h-0 px-6">
            <Card
              data-tour="questionnaire-rating-scales"
              className="h-full overflow-hidden mt-4"
            >
              <CardHeader className="flex-shrink-0">
                <div className="flex items-center justify-between">
                  <div>
                    <CardTitle className="flex items-center gap-2 text-xl">
                      Rating Scales
                      {getRatingsStatus() === "complete" ? (
                        <Badge
                          variant="secondary"
                          className="bg-green-100 text-green-800 dark:bg-green-900/20 dark:text-green-400"
                        >
                          <IconCheck className="h-3 w-3" />
                        </Badge>
                      ) : (
                        <Badge variant="outline">
                          <AlertTriangle className="h-3 w-3" />
                        </Badge>
                      )}
                    </CardTitle>
                    <CardDescription>
                      Configure the rating scale for questionnaire responses
                    </CardDescription>
                  </div>
                  <Button
                    variant="outline"
                    size="sm"
                    onClick={() => setShowAddRatingDialog(true)}
                    disabled={isProcessing}
                    data-tour="questionnaire-rating-actions"
                  >
                    <IconPlus className="h-4 w-4 mr-2" />
                    Add Rating
                  </Button>
                </div>
              </CardHeader>
              <CardContent className="flex-1 overflow-auto">
                <RatingsForm
                  ratings={selectedQuestionnaire.rating_scales || []}
                  questionnaireId={selectedQuestionnaire.id}
                  isLoading={false}
                  showActions={false}
                />
              </CardContent>
            </Card>
          </TabsContent>

          <TabsContent value="questions" className="flex-1 min-h-0 px-6">
            <FormEditor
              sections={selectedQuestionnaire.sections || []}
              selectedQuestionnaire={selectedQuestionnaire}
              isLoading={false}
              showSectionActions={false}
              onImportFromLibrary={() => setShowTemplateDialog(true)}
              onAddSection={() => setShowAddSectionDialog(true)}
              isProcessing={isUpdating || isDuplicating || isDeleting}
              getQuestionCount={getQuestionCount}
              getQuestionsStatus={getQuestionsStatus}
            />
          </TabsContent>
        </Tabs>
      </div>

      {/* Delete Confirmation Dialog */}
      <AlertDialog
        open={showDeleteDialog}
        onOpenChange={handleDialogOpenChange}
      >
        <AlertDialogContent>
          <AlertDialogHeader>
            <AlertDialogTitle>Delete Questionnaire</AlertDialogTitle>
            <AlertDialogDescription>
              Are you sure you want to delete the questionnaire{" "}
              <strong className="select-text">
                {selectedQuestionnaire.name}
              </strong>
              ?
              <br />
              <br />
              <strong>This action is permanent and cannot be undone</strong>. It
              will remove all associated data, including any child nodes.
              <br />
              <br />
              To confirm, please type the questionnaire name below:
            </AlertDialogDescription>
          </AlertDialogHeader>
          <div>
            <Label
              htmlFor="delete-confirmation"
              className="text-sm font-medium"
            >
              Questionnaire name
            </Label>
            <Input
              id="delete-confirmation"
              type="text"
              value={deleteConfirmationText}
              onChange={(e) => setDeleteConfirmationText(e.target.value)}
              placeholder={selectedQuestionnaire.name}
              className="mt-1"
              disabled={isProcessing}
              onKeyDown={(e) => {
                if (e.key === "Enter" && isDeleteAllowed) {
                  handleDeleteQuestionnaire();
                }
              }}
            />
          </div>
          <AlertDialogFooter>
            <AlertDialogCancel disabled={isProcessing}>
              Cancel
            </AlertDialogCancel>
            <AlertDialogAction
              onClick={handleDeleteQuestionnaire}
              disabled={
                !isDeleteAllowed || isProcessing || questionnaireUsage?.isInUse
              }
              className="bg-destructive  hover:bg-destructive/90"
            >
              {isProcessing ? "Deleting..." : "Delete"}
            </AlertDialogAction>
          </AlertDialogFooter>
        </AlertDialogContent>
      </AlertDialog>

      {/* Add Rating Dialog */}
      <AddRatingDialog
        open={showAddRatingDialog}
        onOpenChange={setShowAddRatingDialog}
        questionnaireId={selectedQuestionnaire.id}
        ratings={selectedQuestionnaire.rating_scales || []}
      />

      {/* Add Section Dialog */}
      <AddSectionDialog
        open={showAddSectionDialog}
        onOpenChange={setShowAddSectionDialog}
        questionnaireId={selectedQuestionnaire.id}
      />

      {/* Import from Library Dialog */}
      <QuestionnaireTemplateDialog
        open={showTemplateDialog}
        onOpenChange={setShowTemplateDialog}
        questionnaireId={selectedQuestionnaire.id}
      />

      {/* Share Questionnaire Modal */}
      <ShareQuestionnaireModal
        questionnaireId={selectedQuestionnaire.id}
        questionnaireName={selectedQuestionnaire.name}
        isOpen={showShareModal}
        onClose={() => setShowShareModal(false)}
      />
    </DashboardPage>
  );
}<|MERGE_RESOLUTION|>--- conflicted
+++ resolved
@@ -66,10 +66,7 @@
   const navigate = useCompanyAwareNavigate();
   const [searchParams] = useSearchParams();
   const questionnaireId = parseInt(params.id!);
-<<<<<<< HEAD
-=======
   const routes = useCompanyRoutes();
->>>>>>> 24b5fe2c
 
   // React Query hooks
   const {
