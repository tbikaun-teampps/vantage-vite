import {
  IconExternalLink,
  IconUsers,
  IconPencil,
  IconClock,
  IconCircleCheckFilled,
  IconEye,
  IconArchive,
  IconPlus,
} from "@tabler/icons-react";
import { type ColumnDef } from "@tanstack/react-table";
import { toast } from "sonner";
<<<<<<< HEAD
import { Link, useNavigate } from "react-router-dom";
=======
import { Link } from "react-router-dom";
>>>>>>> d1c7fbcb
import { useAssessmentStore } from "@/stores/assessment-store";
import { Badge } from "@/components/ui/badge";
import {
  Select,
  SelectContent,
  SelectItem,
  SelectTrigger,
  SelectValue,
} from "@/components/ui/select";
import {
  SimpleDataTable,
  type SimpleDataTableTab,
} from "@/components/simple-data-table";
import type { AssessmentWithCounts } from "@/types/assessment";
import { useAssessmentContext } from "@/hooks/useAssessmentContext";

interface AssessmentsDataTableProps {
  data: AssessmentWithCounts[];
  isLoading?: boolean;
  error?: string | null;
  defaultTab?: string;
  onTabChange?: (tabValue: string) => void;
  onCreateAssessment?: () => void;
  onRetry?: () => void;
}

export function AssessmentsDataTable({
  data,
  isLoading = false,
  error,
  defaultTab = "all",
  onTabChange,
  onCreateAssessment,
  onRetry,
}: AssessmentsDataTableProps) {
<<<<<<< HEAD
  const navigate = useNavigate();
  const { updateAssessment } = useAssessmentStore();
=======
  const { updateAssessment } = useAssessmentStore();
  const { assessmentType } = useAssessmentContext();
>>>>>>> d1c7fbcb

  // Status icons helper
  const getStatusIcon = (status: string) => {
    switch (status) {
      case "completed":
        return (
          <IconCircleCheckFilled className="mr-1 h-3 w-3 text-green-500" />
        );
      case "active":
        return <IconClock className="mr-1 h-3 w-3 text-blue-500" />;
      case "draft":
        return <IconPencil className="mr-1 h-3 w-3 text-red-500" />;
      case "under_review":
        return <IconEye className="mr-1 h-3 w-3 text-yellow-500" />;
      case "archived":
        return <IconArchive className="mr-1 h-3 w-3 text-gray-500" />;
      default:
        return <IconClock className="mr-1 h-3 w-3 text-gray-500" />;
    }
  };

<<<<<<< HEAD
  // Action handlers
  const handleEdit = (assessment: AssessmentWithCounts) => {
    navigate(`/assessments/${assessment.type}/${assessment.id}`);
  };

=======
>>>>>>> d1c7fbcb
  const handleStatusChange = async (
    assessment: AssessmentWithCounts,
    newStatus: string
  ) => {
    try {
      await updateAssessment(assessment.id, {
        status: newStatus as AssessmentWithCounts["status"],
      });
      toast.success(`Status updated to ${newStatus}`);
    } catch (error) {
      toast.error(
        error instanceof Error ? error.message : "Failed to update status"
      );
    }
  };

  // Column definitions
  const columns: ColumnDef<AssessmentWithCounts>[] = [
    {
      accessorKey: "name",
      header: "Name",
      cell: ({ row }) => (
        <div className="flex-1">
          <Link
            to={`/assessments/${row.original.type}/${row.original.id}`}
            className="text-primary hover:text-primary/80 underline inline-flex items-center gap-1"
          >
            {row.original.name}
            <IconExternalLink className="h-3 w-3" />
          </Link>
        </div>
      ),
    },
    {
      accessorKey: "questionnaire_name",
      header: "Questionnaire",
      cell: ({ row }) => (
        <div className="flex-1">
          <Link
            to={`/assessments/${row.original.type}/questionnaires/${row.original.questionnaire_id}`}
            className="text-primary hover:text-primary/80 underline inline-flex items-center gap-1 group"
            title={row.original.questionnaire_name}
          >
            <span className="truncate">{row.original.questionnaire_name}</span>
            <IconExternalLink className="h-3 w-3 flex-shrink-0 opacity-70 group-hover:opacity-100" />
          </Link>
        </div>
      ),
    },
    {
      accessorKey: "type",
      header: "Type",
      cell: ({ row }) => <Badge variant="outline">{row.original.type}</Badge>,
    },
    {
      accessorKey: "status",
      header: "Status",
      cell: ({ row }) => (
        <Select
          defaultValue={row.original.status}
          onValueChange={(value) => handleStatusChange(row.original, value)}
        >
          <SelectTrigger className="w-40 h-8">
            <div className="flex items-center">
              <SelectValue />
            </div>
          </SelectTrigger>
          <SelectContent>
            <SelectItem value="draft">
              <div className="flex items-center">
                {getStatusIcon("draft")}
                Draft
              </div>
            </SelectItem>
            <SelectItem value="active">
              <div className="flex items-center">
                {getStatusIcon("active")}
                Active
              </div>
            </SelectItem>
            <SelectItem value="under_review">
              <div className="flex items-center">
                {getStatusIcon("under_review")}
                Under Review
              </div>
            </SelectItem>
            <SelectItem value="completed">
              <div className="flex items-center">
                {getStatusIcon("completed")}
                Completed
              </div>
            </SelectItem>
            <SelectItem value="archived">
              <div className="flex items-center">
                {getStatusIcon("archived")}
                Archived
              </div>
            </SelectItem>
          </SelectContent>
        </Select>
      ),
    },
    {
      accessorKey: "interview_count",
      header: "Interviews",
      cell: ({ row }) => (
        <div className="flex items-center gap-1">
          <IconUsers className="h-3 w-3 text-muted-foreground" />
          <Badge variant="outline">
            {row.original.completed_interview_count}/
            {row.original.interview_count}
          </Badge>
        </div>
      ),
    },
    {
      accessorKey: "total_responses",
      header: "Responses",
      cell: ({ row }) => (
        <Badge variant="outline">{row.original.total_responses}</Badge>
      ),
    },
    {
      accessorKey: "completion_rate",
      header: "Progress",
      cell: ({ row }) => {
        const completionRate =
          row.original.interview_count > 0
            ? (row.original.completed_interview_count /
                row.original.interview_count) *
              100
            : 0;

        return <Badge variant="outline">{Math.round(completionRate)}%</Badge>;
      },
    },
    {
      accessorKey: "last_modified",
      header: "Last Modified",
      cell: ({ row }) => (
        <div className="text-sm text-muted-foreground">
          {row.original.last_modified}
        </div>
      ),
    },
  ];

  // Filter data by status for tabs
  const allAssessments = data;
  const activeAssessments = data.filter((a) => a.status === "active");
  const draftAssessments = data.filter((a) => a.status === "draft");
  const underReviewAssessments = data.filter(
    (a) => a.status === "under_review"
  );
  const completedAssessments = data.filter((a) => a.status === "completed");
  const archivedAssessments = data.filter((a) => a.status === "archived");

  // Define tabs
  const tabs: SimpleDataTableTab[] = [
    {
      value: "all",
      label: "All",
      data: allAssessments,
      emptyStateTitle: `No ${assessmentType || ""} assessments`,
      emptyStateDescription: `Create your first ${
        assessmentType || ""
      } assessment to get started.`,
    },
    {
      value: "active",
      label: "Active",
      data: activeAssessments,
      emptyStateTitle: `No active ${assessmentType || ""} assessments`,
      emptyStateDescription: `No ${
        assessmentType || ""
      } assessments are currently active.`,
    },
    {
      value: "draft",
      label: "Draft",
      data: draftAssessments,
      emptyStateTitle: `No draft ${assessmentType || ""} assessments`,
      emptyStateDescription: `Create a new ${
        assessmentType || ""
      } assessment to get started.`,
    },
    {
      value: "under_review",
      label: "Under Review",
      data: underReviewAssessments,
      emptyStateTitle: `No ${assessmentType || ""} assessments under review`,
      emptyStateDescription: `No ${
        assessmentType || ""
      } assessments are under review at the moment.`,
    },
    {
      value: "completed",
      label: "Completed",
      data: completedAssessments,
      emptyStateTitle: `No completed ${assessmentType || ""} assessments`,
      emptyStateDescription: `No ${
        assessmentType || ""
      } assessments have been completed yet.`,
    },
    {
      value: "archived",
      label: "Archived",
      data: archivedAssessments,
      emptyStateTitle: `No archived ${assessmentType || ""} assessments`,
      emptyStateDescription: `No ${
        assessmentType || ""
      } assessments have been archived.`,
    },
  ];

  if (isLoading) {
    return (
      <div className="flex items-center justify-center min-h-[400px]">
        <div className="text-center space-y-2">
          <div className="text-lg font-semibold">
            Loading {assessmentType || ""} assessments...
          </div>
          <div className="text-sm text-muted-foreground">Please wait</div>
        </div>
      </div>
    );
  }

  return (
    <SimpleDataTable
      data={allAssessments}
      columns={columns}
      getRowId={(row) => row.id.toString()}
      tabs={tabs}
      defaultTab={defaultTab}
      onTabChange={onTabChange}
      enableSorting={true}
      enableFilters={true}
      enableColumnVisibility={true}
      filterPlaceholder="Search assessments..."
      primaryAction={
        onCreateAssessment
          ? {
              label: "New Assessment",
              icon: IconPlus,
              onClick: onCreateAssessment,
            }
          : undefined
      }
    />
  );
}<|MERGE_RESOLUTION|>--- conflicted
+++ resolved
@@ -10,11 +10,7 @@
 } from "@tabler/icons-react";
 import { type ColumnDef } from "@tanstack/react-table";
 import { toast } from "sonner";
-<<<<<<< HEAD
-import { Link, useNavigate } from "react-router-dom";
-=======
 import { Link } from "react-router-dom";
->>>>>>> d1c7fbcb
 import { useAssessmentStore } from "@/stores/assessment-store";
 import { Badge } from "@/components/ui/badge";
 import {
@@ -50,13 +46,8 @@
   onCreateAssessment,
   onRetry,
 }: AssessmentsDataTableProps) {
-<<<<<<< HEAD
-  const navigate = useNavigate();
-  const { updateAssessment } = useAssessmentStore();
-=======
   const { updateAssessment } = useAssessmentStore();
   const { assessmentType } = useAssessmentContext();
->>>>>>> d1c7fbcb
 
   // Status icons helper
   const getStatusIcon = (status: string) => {
@@ -78,14 +69,6 @@
     }
   };
 
-<<<<<<< HEAD
-  // Action handlers
-  const handleEdit = (assessment: AssessmentWithCounts) => {
-    navigate(`/assessments/${assessment.type}/${assessment.id}`);
-  };
-
-=======
->>>>>>> d1c7fbcb
   const handleStatusChange = async (
     assessment: AssessmentWithCounts,
     newStatus: string
